{
  "name": "@phosphor/domutils",
  "version": "1.1.0",
  "description": "PhosphorJS - DOM Utilities",
  "main": "lib/index.js",
  "types": "lib/index.d.ts",
  "files": [
    "lib/*.d.ts",
    "lib/*.js"
  ],
  "directories": {
    "lib": "lib/"
  },
  "dependencies": {},
  "devDependencies": {
    "rimraf": "^2.5.2",
<<<<<<< HEAD
    "typedoc": "^0.6.0",
    "typescript": "^2.3.0"
=======
    "typedoc": "^0.7.0",
    "typescript": "^2.2.1"
>>>>>>> 770808e6
  },
  "scripts": {
    "build": "tsc",
    "clean": "rimraf lib",
    "docs": "typedoc --options tdoptions.json ."
  },
  "repository": {
    "type": "git",
    "url": "https://github.com/phosphorjs/phosphor.git"
  },
  "author": "S. Chris Colbert <sccolbert@gmail.com>",
  "contributors": [
    "A. Darian <git@darian.af>",
    "Dave Willmer <dave.willmer@gmail.com>",
    "S. Chris Colbert <sccolbert@gmail.com>",
    "Steven Silvester <steven.silvester@gmail.com>"
  ],
  "license": "BSD-3-Clause",
  "bugs": {
    "url": "https://github.com/phosphorjs/phosphor/issues"
  },
  "homepage": "https://github.com/phosphorjs/phosphor"
}<|MERGE_RESOLUTION|>--- conflicted
+++ resolved
@@ -14,13 +14,8 @@
   "dependencies": {},
   "devDependencies": {
     "rimraf": "^2.5.2",
-<<<<<<< HEAD
-    "typedoc": "^0.6.0",
+    "typedoc": "^0.7.0",
     "typescript": "^2.3.0"
-=======
-    "typedoc": "^0.7.0",
-    "typescript": "^2.2.1"
->>>>>>> 770808e6
   },
   "scripts": {
     "build": "tsc",
